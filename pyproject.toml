[build-system]
requires = ["poetry-core>=1.0.0"]
build-backend = "poetry.core.masonry.api"

[tool.poetry]
name = "pyseto"
version = "1.7.3"
description = "A Python implementation of PASETO/PASERK."
authors = ["Ajitomi Daisuke <dajiaji@gmail.com>"]
license = "MIT"
readme = "README.md"
repository = "https://github.com/dajiaji/pyseto"

include = [
  "CHANGES.rst",
  "docs",
  "poetry.lock",
  "tests",
  "tox.ini",
]

exclude = [
  "docs/_build",
]

[tool.poetry.dependencies]
<<<<<<< HEAD
python = ">=3.8,<4.0"
cryptography = "41.0.0"
pycryptodomex = "^3.18.0"
passlib = {extras = ["argon2"], version = "^1.7.4"}
iso8601 = "^1.1.0"
Sphinx = {version = ">=4.3.2,<7.0.0", optional = true, extras = ["docs"]}
sphinx-rtd-theme = {version = "^1.2.1", optional = true, extras = ["docs"]}
=======
python = "^3.8"
cryptography = "^41.0.0"
pycryptodomex = "^3.12.0"
passlib = {extras = ["argon2"], version = "^1.7.4"}
iso8601 = ">=1.0.2,<3.0.0"
Sphinx = {version = "^6.0.0", optional = true, extras = ["docs"]}
sphinx-autodoc-typehints = {version = "^1.21.0", optional = true, extras = ["docs"]}
sphinx-rtd-theme = {version = "^1.0.0", optional = true, extras = ["docs"]}
>>>>>>> 94dddacd

[tool.poetry.extras]
docs = [
  "Sphinx",
  "sphinx-rtd-theme",
  "sphinx-autodoc-typehints",
]

[tool.poetry.dev-dependencies]
<<<<<<< HEAD
pytest = "^7.3.1"
pytest-cov = "^4.1.0"
tox = "^4.5.2"
pre-commit = "^3.3.2"
=======
pytest = "^7.4"
pytest-cov = "^4.1.0"
tox = "^4.8.0"
pre-commit = "^3.3.3"
>>>>>>> 94dddacd
freezegun = "^1.2.2"<|MERGE_RESOLUTION|>--- conflicted
+++ resolved
@@ -24,24 +24,14 @@
 ]
 
 [tool.poetry.dependencies]
-<<<<<<< HEAD
 python = ">=3.8,<4.0"
-cryptography = "41.0.0"
+cryptography = "41.0.3"
 pycryptodomex = "^3.18.0"
 passlib = {extras = ["argon2"], version = "^1.7.4"}
-iso8601 = "^1.1.0"
+iso8601 = ">=1.0.2,<3.0.0"
 Sphinx = {version = ">=4.3.2,<7.0.0", optional = true, extras = ["docs"]}
 sphinx-rtd-theme = {version = "^1.2.1", optional = true, extras = ["docs"]}
-=======
-python = "^3.8"
-cryptography = "^41.0.0"
-pycryptodomex = "^3.12.0"
-passlib = {extras = ["argon2"], version = "^1.7.4"}
-iso8601 = ">=1.0.2,<3.0.0"
-Sphinx = {version = "^6.0.0", optional = true, extras = ["docs"]}
-sphinx-autodoc-typehints = {version = "^1.21.0", optional = true, extras = ["docs"]}
-sphinx-rtd-theme = {version = "^1.0.0", optional = true, extras = ["docs"]}
->>>>>>> 94dddacd
+
 
 [tool.poetry.extras]
 docs = [
@@ -51,15 +41,8 @@
 ]
 
 [tool.poetry.dev-dependencies]
-<<<<<<< HEAD
-pytest = "^7.3.1"
-pytest-cov = "^4.1.0"
-tox = "^4.5.2"
-pre-commit = "^3.3.2"
-=======
 pytest = "^7.4"
 pytest-cov = "^4.1.0"
 tox = "^4.8.0"
 pre-commit = "^3.3.3"
->>>>>>> 94dddacd
 freezegun = "^1.2.2"