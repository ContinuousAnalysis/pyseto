[build-system]
requires = ["poetry-core>=1.0.0"]
build-backend = "poetry.core.masonry.api"

[tool.poetry]
name = "pyseto"
version = "1.7.3"
description = "A Python implementation of PASETO/PASERK."
authors = ["Ajitomi Daisuke <dajiaji@gmail.com>"]
license = "MIT"
readme = "README.md"
repository = "https://github.com/dajiaji/pyseto"

include = [
  "CHANGES.rst",
  "docs",
  "poetry.lock",
  "tests",
  "tox.ini",
]

exclude = [
  "docs/_build",
]

[tool.poetry.dependencies]
python = ">=3.8,<4.0"
cryptography = "41.0.3"
pycryptodomex = "^3.18.0"
passlib = {extras = ["argon2"], version = "^1.7.4"}
iso8601 = ">=1.0.2,<3.0.0"
<<<<<<< HEAD
Sphinx = {version = ">=6,<8", optional = true, extras = ["docs"]}
sphinx-autodoc-typehints = {version = "^1.21.0", optional = true, extras = ["docs"]}
sphinx-rtd-theme = {version = "^1.0.0", optional = true, extras = ["docs"]}
=======
Sphinx = {version = ">=4.3.2,<7.0.0", optional = true, extras = ["docs"]}
sphinx-rtd-theme = {version = "^1.2.1", optional = true, extras = ["docs"]}

>>>>>>> e43ed94f

[tool.poetry.extras]
docs = [
  "Sphinx",
  "sphinx-rtd-theme",
  "sphinx-autodoc-typehints",
]

[tool.poetry.dev-dependencies]
pytest = "^7.4"
pytest-cov = "^4.1.0"
tox = "^4.11.2"
pre-commit = "^3.4.0"
freezegun = "^1.2.2"<|MERGE_RESOLUTION|>--- conflicted
+++ resolved
@@ -29,15 +29,9 @@
 pycryptodomex = "^3.18.0"
 passlib = {extras = ["argon2"], version = "^1.7.4"}
 iso8601 = ">=1.0.2,<3.0.0"
-<<<<<<< HEAD
 Sphinx = {version = ">=6,<8", optional = true, extras = ["docs"]}
 sphinx-autodoc-typehints = {version = "^1.21.0", optional = true, extras = ["docs"]}
-sphinx-rtd-theme = {version = "^1.0.0", optional = true, extras = ["docs"]}
-=======
-Sphinx = {version = ">=4.3.2,<7.0.0", optional = true, extras = ["docs"]}
 sphinx-rtd-theme = {version = "^1.2.1", optional = true, extras = ["docs"]}
-
->>>>>>> e43ed94f
 
 [tool.poetry.extras]
 docs = [
